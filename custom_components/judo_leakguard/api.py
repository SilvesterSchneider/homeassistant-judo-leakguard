--- conflicted
+++ resolved
@@ -24,13 +24,8 @@
     """Raised when the device cannot be reached."""
 
 
-<<<<<<< HEAD
 class JudoClient:
     """Low-level REST client for the ZEWA i-SAFE / Judo Leakguard device."""
-=======
-class JudoLeakguardApi:
-    """Sehr einfacher API-Client für die ZEWA i-SAFE / JUDO Leakguard Box."""
->>>>>>> d38dd9b3
 
     def __init__(
         self,
@@ -69,13 +64,9 @@
                 if resp.status == 404:
                     return None
                 if resp.status in (401, 403):
-<<<<<<< HEAD
                     raise JudoAuthenticationError(
                         f"Authentication failed for {url} (status={resp.status})"
                     )
-=======
-                    raise JudoAuthenticationError(f"Authentication failed for {url} (status={resp.status})")
->>>>>>> d38dd9b3
                 resp.raise_for_status()
                 text = await resp.text()
                 if not text:
@@ -91,20 +82,10 @@
             if exc.status == 404:
                 return None
             if exc.status in (401, 403):
-<<<<<<< HEAD
                 raise JudoAuthenticationError(
                     f"Authentication failed for {url} (status={exc.status})"
                 ) from exc
             _LOGGER.debug("Unexpected response from %s: %s", url, exc)
-=======
-                raise JudoAuthenticationError(f"Authentication failed for {url} (status={exc.status})") from exc
-            _LOGGER.debug("Unexpected response from %s: %s", url, exc)
-            return None
-        except aiohttp.ClientError as exc:
-            raise JudoConnectionError(f"Client error while requesting {url}: {exc}") from exc
-        except json.JSONDecodeError as exc:
-            _LOGGER.debug("Invalid JSON from %s: %s", url, exc)
->>>>>>> d38dd9b3
             return None
         except aiohttp.ClientError as exc:
             raise JudoConnectionError(f"Client error while requesting {url}: {exc}") from exc
