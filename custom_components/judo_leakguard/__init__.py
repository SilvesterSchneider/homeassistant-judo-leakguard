--- conflicted
+++ resolved
@@ -15,7 +15,6 @@
 
 _LOGGER = logging.getLogger(__name__)
 
-<<<<<<< HEAD
 PLATFORMS: list[Platform] = [
     Platform.SENSOR,
     Platform.BINARY_SENSOR,
@@ -24,9 +23,6 @@
     Platform.NUMBER,
     Platform.SELECT,
 ]
-=======
-PLATFORMS: list[Platform] = [Platform.SENSOR]
->>>>>>> d38dd9b3
 
 
 class JudoLeakguardCoordinator(DataUpdateCoordinator[Dict[str, Any]]):
